/*
 * This file is part of the Panini project at Iowa State University.
 *
 * The contents of this file are subject to the Mozilla Public License
 * Version 1.1 (the "License"); you may not use this file except in
 * compliance with the License. You may obtain a copy of the License at
 * http://www.mozilla.org/MPL/.
 *
 * Software distributed under the License is distributed on an "AS IS" basis,
 * WITHOUT WARRANTY OF ANY KIND, either express or implied. See the License
 * for the specific language governing rights and limitations under the
 * License.
 *
 * For more details and the latest version of this code please see
 * http://paninij.org
 *
 * Contributor(s): Dalton Mills, David Johnston, Trey Erenberger
 */
package org.paninij.proc;

import static org.paninij.proc.check.FailureBehavior.LOGGING;
import static org.paninij.proc.check.FailureBehavior.EXCEPTION;

import java.io.BufferedWriter;
import java.io.FileWriter;
import java.io.IOException;
import java.io.PrintWriter;
import java.util.HashSet;
import java.util.Map;
import java.util.Set;

import javax.annotation.processing.AbstractProcessor;
import javax.annotation.processing.ProcessingEnvironment;
import javax.annotation.processing.RoundEnvironment;
import javax.annotation.processing.SupportedAnnotationTypes;
import javax.annotation.processing.SupportedOptions;
import javax.annotation.processing.SupportedSourceVersion;
import javax.lang.model.SourceVersion;
import javax.lang.model.element.Element;
import javax.lang.model.element.Name;
import javax.lang.model.element.TypeElement;
import javax.lang.model.type.TypeMirror;
import javax.lang.model.util.Elements;
import javax.lang.model.util.Types;

import org.paninij.proc.check.CapsuleTestChecker;
import org.paninij.proc.check.FailureBehavior;
<<<<<<< HEAD
import org.paninij.proc.check.SignatureChecker;
import org.paninij.proc.check.template.TemplateChecker;
=======
import org.paninij.proc.check.Result;
import org.paninij.proc.check.capsule.CapsuleCheckException;
import org.paninij.proc.check.capsule.CapsuleChecker;
import org.paninij.proc.check.signature.SignatureCheckException;
import org.paninij.proc.check.signature.SignatureChecker;
>>>>>>> e0f696e6
import org.paninij.proc.model.Capsule;
import org.paninij.proc.model.CapsuleElement;
import org.paninij.proc.model.Procedure;
import org.paninij.proc.model.Signature;
import org.paninij.proc.model.SignatureElement;
import org.paninij.proc.util.ArtifactFiler;
import org.paninij.proc.util.ArtifactMaker;
import org.paninij.proc.util.UserArtifact;


/**
 * Used as an annotation processor service during compilation to make automatically-generated
 * `.java` files from classes annotated with one of the annotations in `org.paninij.lang`.
 */
@SupportedAnnotationTypes({"org.paninij.lang.Capsule",
                           "org.paninij.lang.Signature",
                           "org.paninij.lang.CapsuleTester"})
@SupportedOptions({"panini.capsuleListFile",
                   "panini.exceptOnFailedChecks"})
@SupportedSourceVersion(SourceVersion.RELEASE_8)
public class PaniniProcessor extends AbstractProcessor
{
    protected RoundEnvironment roundEnv;
    protected ArtifactMaker artifactMaker;
    protected String capsuleListFile;
    protected FailureBehavior failureBehavior;
    
    @Override
    public void init(ProcessingEnvironment processingEnv)
    {
        super.init(processingEnv);

        Map<String,String> options = processingEnv.getOptions();
        capsuleListFile = options.get("panini.capsuleListFile");
        failureBehavior = options.containsKey("panini.exceptOnFailedChecks") ? EXCEPTION : LOGGING;
        
        artifactMaker = new ArtifactFiler(processingEnv.getFiler()) ;
    }

    @Override
    public boolean process(Set<? extends TypeElement> annotations, RoundEnvironment roundEnv)
    {
        this.roundEnv = roundEnv;
        
        // Sets which contain models.
        Set<Capsule> capsules = new HashSet<Capsule>();
        Set<Signature> signatures = new HashSet<Signature>();
        Set<Capsule> capsuleTests = new HashSet<Capsule>();

        // Check each signature template, and make its `Signature` model.
        SignatureChecker signatureChecker = new SignatureChecker(processingEnv, roundEnv);
        for (Element elem : roundEnv.getElementsAnnotatedWith(org.paninij.lang.Signature.class))
        {
            Result checkResult = signatureChecker.check(this, elem);
            if (checkResult.ok()) {
                TypeElement template = (TypeElement) elem;
                signatures.add(SignatureElement.make(template));
            } else {
                switch (failureBehavior) {
                case EXCEPTION:
                    throw new SignatureCheckException(checkResult.err());
                case LOGGING:
                default:
                    error(checkResult.err(), elem);
                }
            }
        }

<<<<<<< HEAD
        // Collect all Capsule models
        TemplateChecker templateChecker = new TemplateChecker(processingEnv, failureBehavior);
        for (Element elem : roundEnv.getElementsAnnotatedWith(org.paninij.lang.Capsule.class))
        {
            if (templateChecker.check(this, elem)) {
=======
        // Check each capsule template, and make its `Capsule` model.
        CapsuleChecker templateChecker = new CapsuleChecker(processingEnv, roundEnv);
        for (Element elem : roundEnv.getElementsAnnotatedWith(org.paninij.lang.Capsule.class))
        {
            Result checkResult = templateChecker.check(this, elem);
            if (checkResult.ok()) {
>>>>>>> e0f696e6
                TypeElement template = (TypeElement) elem;
                capsules.add(CapsuleElement.make(template));
                artifactMaker.add(new UserArtifact(template.getQualifiedName().toString()));
            } else {
                switch (failureBehavior) {
                case EXCEPTION:
                    throw new CapsuleCheckException(checkResult.err());
                case LOGGING:
                default:
                    error(checkResult.err(), elem);
                }
            }
        }

        // Check each capsule test template, and make its capsule model.
        for (Element elem : roundEnv.getElementsAnnotatedWith(org.paninij.lang.CapsuleTest.class))
        {
            if (CapsuleTestChecker.check(this, elem)) {
                TypeElement template = (TypeElement) elem;
                capsuleTests.add(CapsuleElement.make(template));
            }
        }
        
        // End early if appropriate.
        if (capsules.isEmpty() && signatures.isEmpty() && capsuleTests.isEmpty()) {
            return false;
        }

        // Make artifact factories.
        MessageFactory messageFactory = new MessageFactory();
        SignatureFactory signatureFactory = new SignatureFactory();
        CapsuleInterfaceFactory capsuleInterfaceFactory = new CapsuleInterfaceFactory();
        CapsuleMockupFactory capsuleMockupFactory = new CapsuleMockupFactory();
        CapsuleTestFactory capsuleTestFactory = new CapsuleTestFactory();
        CapsuleThreadFactory threadCapsuleFactory = new CapsuleThreadFactory();
        CapsuleSerialFactory serialCapsuleFactory = new CapsuleSerialFactory();
        CapsuleMonitorFactory monitorCapsuleFactory = new CapsuleMonitorFactory();
        CapsuleTaskFactory taskCapsuleFactory = new CapsuleTaskFactory();

        // Generate artifacts from each `Signature` model.
        for (Signature signature : signatures)
        {
            // Generate messages.
            for (Procedure procedure : signature.getProcedures()) {
                artifactMaker.add(messageFactory.make(procedure));
            }

            // Generate the mangled signature interface.
            artifactMaker.add(signatureFactory.make(signature));
            
            // Generate a mockup capsule implementing the signature interface.
            artifactMaker.add(capsuleMockupFactory.make(signature));
        }
        
        // Generate artifacts from each `Capsule` model.
        for (Capsule capsule : capsules)
        {
            // Generate messages.
            for (Procedure procedure : capsule.getProcedures()) {
                artifactMaker.add(messageFactory.make(procedure));
            }

            // Generate the mangled capsule interface.
            artifactMaker.add(capsuleInterfaceFactory.make(capsule));
            
            // Generate mockup capsule implementing the capsule interface.
            artifactMaker.add(capsuleMockupFactory.make(capsule));

            // Generate the capsules with four different thread profiles
            artifactMaker.add(threadCapsuleFactory.make(capsule));
            artifactMaker.add(serialCapsuleFactory.make(capsule));
            artifactMaker.add(monitorCapsuleFactory.make(capsule));
            artifactMaker.add(taskCapsuleFactory.make(capsule));
        }
        
        // Generate capsule test artifacts
        for (Capsule capsuleTest : capsuleTests)
        {
            // Generate messages.
            for (Procedure procedure : capsuleTest.getProcedures()) {
                artifactMaker.add(messageFactory.make(procedure));
            }

            // Generate the capsule test's interface artifact.
            artifactMaker.add(capsuleInterfaceFactory.make(capsuleTest));

            // Generate the capsule test's `$Thread` artifact.
            artifactMaker.add(threadCapsuleFactory.make(capsuleTest));

            // Generate capsule test artifact itself.
            artifactMaker.add(capsuleTestFactory.make(capsuleTest));
        }
        
        artifactMaker.makeAll();
        artifactMaker.close();

        if (capsuleListFile != null) {
            makeCapsuleListFile(capsules);
        }

        this.roundEnv = null;  // Release reference, so that the `roundEnv` can potentially be GC'd.

        return false;
    }
    
    
    protected void makeCapsuleListFile(Set<Capsule> capsules)
    {
        try {
            PrintWriter writer = new PrintWriter(new FileWriter(capsuleListFile, false));
            for (Capsule capsule : capsules) {
                writer.append(capsule.getQualifiedName() + "\n");
            }
            writer.close();
        }
        catch (IOException ex) {
            throw new RuntimeException("Cannot open the SOTER arguments file: " + capsuleListFile);
        }
    }
    

    String getPackageOf(TypeElement type) {
        Elements utils = processingEnv.getElementUtils();
        Name pkg = utils.getPackageOf(type).getQualifiedName();
        return pkg.toString();
    }

    String getPackageOf(TypeMirror type) {
        Types utils = processingEnv.getTypeUtils();
        return getPackageOf((TypeElement) utils.asElement(type));
    }

    public void log(String logFilePath, String logMsg, boolean append)
    {
        try(PrintWriter out = new PrintWriter(new BufferedWriter(new FileWriter(logFilePath, append))))
        {
            out.println(logMsg);
        }
        catch (IOException ex)
        {
            throw new RuntimeException("Failed to log a message: " + ex, ex);
        }
    }

    
    public void note(String msg) {
        System.out.println("--- PaniniProcessor: " + msg);
    }

    public void warning(String msg) {
        System.out.println("~~~ PaniniProcessor: " + msg);
    }

<<<<<<< HEAD
    public void error(String msg)
    {
        /*
        processingEnv.getMessager().printMessage(javax.tools.Diagnostic.Kind.ERROR,
                                                 "!!! PaniniProcessor: " + msg);
        */
        System.out.println("!!! PaniniProcessor: " + msg);
=======
    public void error(String msg) {
        processingEnv.getMessager().printMessage(javax.tools.Diagnostic.Kind.ERROR, "!!! " + msg);
    }

    public void error(String msg, Element elem) {
        processingEnv.getMessager().printMessage(javax.tools.Diagnostic.Kind.ERROR, msg, elem);
>>>>>>> e0f696e6
    }

    public Types getTypeUtils() {
        return processingEnv.getTypeUtils();
    }

    public Elements getElementUtils() {
        return processingEnv.getElementUtils();
    }
}<|MERGE_RESOLUTION|>--- conflicted
+++ resolved
@@ -45,16 +45,11 @@
 
 import org.paninij.proc.check.CapsuleTestChecker;
 import org.paninij.proc.check.FailureBehavior;
-<<<<<<< HEAD
-import org.paninij.proc.check.SignatureChecker;
-import org.paninij.proc.check.template.TemplateChecker;
-=======
 import org.paninij.proc.check.Result;
 import org.paninij.proc.check.capsule.CapsuleCheckException;
 import org.paninij.proc.check.capsule.CapsuleChecker;
 import org.paninij.proc.check.signature.SignatureCheckException;
 import org.paninij.proc.check.signature.SignatureChecker;
->>>>>>> e0f696e6
 import org.paninij.proc.model.Capsule;
 import org.paninij.proc.model.CapsuleElement;
 import org.paninij.proc.model.Procedure;
@@ -123,20 +118,12 @@
             }
         }
 
-<<<<<<< HEAD
-        // Collect all Capsule models
-        TemplateChecker templateChecker = new TemplateChecker(processingEnv, failureBehavior);
-        for (Element elem : roundEnv.getElementsAnnotatedWith(org.paninij.lang.Capsule.class))
-        {
-            if (templateChecker.check(this, elem)) {
-=======
         // Check each capsule template, and make its `Capsule` model.
         CapsuleChecker templateChecker = new CapsuleChecker(processingEnv, roundEnv);
         for (Element elem : roundEnv.getElementsAnnotatedWith(org.paninij.lang.Capsule.class))
         {
             Result checkResult = templateChecker.check(this, elem);
             if (checkResult.ok()) {
->>>>>>> e0f696e6
                 TypeElement template = (TypeElement) elem;
                 capsules.add(CapsuleElement.make(template));
                 artifactMaker.add(new UserArtifact(template.getQualifiedName().toString()));
@@ -290,22 +277,12 @@
         System.out.println("~~~ PaniniProcessor: " + msg);
     }
 
-<<<<<<< HEAD
-    public void error(String msg)
-    {
-        /*
-        processingEnv.getMessager().printMessage(javax.tools.Diagnostic.Kind.ERROR,
-                                                 "!!! PaniniProcessor: " + msg);
-        */
-        System.out.println("!!! PaniniProcessor: " + msg);
-=======
     public void error(String msg) {
         processingEnv.getMessager().printMessage(javax.tools.Diagnostic.Kind.ERROR, "!!! " + msg);
     }
 
     public void error(String msg, Element elem) {
         processingEnv.getMessager().printMessage(javax.tools.Diagnostic.Kind.ERROR, msg, elem);
->>>>>>> e0f696e6
     }
 
     public Types getTypeUtils() {
