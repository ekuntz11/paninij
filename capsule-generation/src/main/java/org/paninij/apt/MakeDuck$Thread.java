package org.paninij.apt;

import javax.lang.model.element.TypeElement;
import javax.lang.model.type.DeclaredType;

import org.paninij.apt.util.DuckShape;
import org.paninij.apt.util.Source;
import org.paninij.apt.util.TypeCollector;

public class MakeDuck$Thread extends MakeDuck
{
    public static final String STANDARD_DUCK_PACKAGE = "org.paninij.runtime.ducks";
    
    public static MakeDuck$Thread make(PaniniPress context) 
    {
        MakeDuck$Thread m = new MakeDuck$Thread();
        m.context = context;
        return m;
    }
    
    @Override
    public void makeSourceFile(DuckShape currentDuck)
    {
        try {
            context.createJavaFile(buildQualifiedClassName(currentDuck),
                                   buildDuck(currentDuck));
        } catch (UnsupportedOperationException ex) {
            context.warning(ex.toString());
        }
    }

    @Override
    String buildNormalDuck(DuckShape currentDuck)
    {
        String src = Source.lines(0, 
                "package #0;",
                "",
                "#1",
                "",
                "public class #2 extends #4 implements Panini$Message, Panini$Future<#4> {",
                "    public final int panini$procID;",
                "    private #4 panini$result = null;",
                "    boolean panini$isResolved = false;",
                "",
                "#5",
                "",
                "#3",
                "",
                "    @Override",
                "    public int panini$msgID() {",
                "        return panini$procID;",
                "    }",
                "",
                "    @Override",
                "    public void panini$resolve(#4 result) {",
                "        synchronized (this) {",
                "            panini$result = result;",
                "            panini$isResolved = true;",
                "            this.notifyAll();",
                "        }",
                "#6",
                "    }",
                "",
                "    @Override",
                "    public #4 panini$get() {",
                "        while (panini$isResolved == false) {",
                "            try {",
                "                synchronized (this) {",
                "                    while (panini$isResolved == false) this.wait();",
                "                }",
                "            } catch (InterruptedException e) { /* try waiting again */ }",
                "         }",
                "         return panini$result;",
                "    }",
                "",
                "    /* The following override the methods of `#4` */",
                "#7",
                "}");
<<<<<<< HEAD
        return Source.format(src, this.buildPackage(currentDuck),
                                  currentDuck.getQualifiedReturnType(),
=======
        return Source.format(src, STANDARD_DUCK_PACKAGE,
                                  this.buildImports(currentDuck),
>>>>>>> 16726543
                                  this.buildClassName(currentDuck),
                                  this.buildConstructor(currentDuck),
                                  currentDuck.getSimpleReturnType(),
                                  this.buildParameterFields(currentDuck),
                                  this.buildReleaseArgs(currentDuck),
                                  this.buildFacades(currentDuck));
    }
    
    @Override
    String buildVoidDuck(DuckShape currentDuck)
    {
        String src = Source.lines(0, "package #0;",
                                     "",
                                     "import org.paninij.runtime.Panini$Message;",
                                     "",
                                     "public class #1 implements Panini$Message {",
                                     "    public final int panini$procID;",
                                     "#2",
                                     "",
                                     "#3",
                                     "",
                                     "    @Override",
                                     "    public int panini$msgID() {",
                                     "        return panini$procID;",
                                     "    }",
                                     "}");
        
        return Source.format(src, buildPackage(currentDuck),
                                  buildClassName(currentDuck), 
                                  buildParameterFields(currentDuck),
                                  buildConstructor(currentDuck));
    }

    @Override
    String buildPaniniCustomDuck(DuckShape currentDuck)
    {
        // TODO: Make this handle more than just `String`.
        assert(currentDuck.returnType.toString().equals("org.paninij.lang.String"));

        String src = Source.lines(0, "package #0;",
                                     "",
                                     "import org.paninij.lang.String;",
                                     "",
                                     "public class #1 extends String",
                                     "{",
                                     "    private int panini$procID;",
                                     "",
<<<<<<< HEAD
                                     "#2",
                                     "",
                                     "}");
        return Source.format(src, buildPackage(currentDuck),
                                  buildClassName(currentDuck),
=======
                                     "    private int panini$procID;",
                                     "",
                                     "#1",
                                     "",
                                     "}");
        return Source.format(src, buildClassName(currentDuck),
>>>>>>> 16726543
                                  buildConstructor(currentDuck, "        super(\"\");\n"));
    }
   

    String buildImports(DuckShape currentDuck)
    {
        TypeElement typeElem = (TypeElement) ((DeclaredType) currentDuck.returnType).asElement();
        return Source.buildCollectedImportDecls(typeElem, currentDuck.getQualifiedReturnType(),
                                                          "org.paninij.runtime.Panini$Message",
                                                          "org.paninij.runtime.Panini$Future");
    }


    @Override
    String buildClassName(DuckShape currentDuck)
    {
        return currentDuck.toString() + "$Thread";
    }

    @Override
    String buildQualifiedClassName(DuckShape currentDuck)
    {
        return buildPackage(currentDuck) + "." + currentDuck.toString() + "$Thread";
    }
    
    
    @Override
    String buildConstructor(DuckShape currentDuck)
    {
        return buildConstructor(currentDuck, "");
    }

    String buildConstructor(DuckShape currentDuck, String prependToBody)
    {
       String constructor = buildConstructorDecl(currentDuck);
       constructor += prependToBody;
       constructor += "        panini$procID = procID;\n";
       for(int i = 0; i < currentDuck.slotTypes.size(); i++)
       {
           constructor += "        panini$arg" + i + " = arg" + i +";\n";
       }
       constructor += "    }";
       return constructor;
    }

    @Override
    String buildConstructorDecl(DuckShape currentDuck)
    {
        String constructorDecl = "    public " + buildClassName(currentDuck) + "(int procID";
        for(int i = 0; i < currentDuck.slotTypes.size(); i++)
        {
            constructorDecl += ", " + currentDuck.slotTypes.get(i) + " arg" + i;
        }
        constructorDecl += ") {\n";
        
        return constructorDecl;
    }

}<|MERGE_RESOLUTION|>--- conflicted
+++ resolved
@@ -76,13 +76,8 @@
                 "    /* The following override the methods of `#4` */",
                 "#7",
                 "}");
-<<<<<<< HEAD
         return Source.format(src, this.buildPackage(currentDuck),
-                                  currentDuck.getQualifiedReturnType(),
-=======
-        return Source.format(src, STANDARD_DUCK_PACKAGE,
                                   this.buildImports(currentDuck),
->>>>>>> 16726543
                                   this.buildClassName(currentDuck),
                                   this.buildConstructor(currentDuck),
                                   currentDuck.getSimpleReturnType(),
@@ -130,20 +125,11 @@
                                      "{",
                                      "    private int panini$procID;",
                                      "",
-<<<<<<< HEAD
                                      "#2",
                                      "",
                                      "}");
         return Source.format(src, buildPackage(currentDuck),
                                   buildClassName(currentDuck),
-=======
-                                     "    private int panini$procID;",
-                                     "",
-                                     "#1",
-                                     "",
-                                     "}");
-        return Source.format(src, buildClassName(currentDuck),
->>>>>>> 16726543
                                   buildConstructor(currentDuck, "        super(\"\");\n"));
     }
    
