package org.paninij.apt;

import java.util.HashSet;
import java.util.Set;

import javax.lang.model.element.ExecutableElement;
import javax.lang.model.element.TypeElement;

import org.paninij.apt.util.TypeCollector;


abstract class MakeCapsule
{
    PaniniPress context;
    TypeElement template;

    /**
     * Factory method. This must be overridden in concrete subclasses.
     *
     * @param context The PaniniPress object in which in which the capsule is being built.
     * @param template A handle to the original class from which a capsule is being built.
     */
    static MakeCapsule make(PaniniPress context, TypeElement template) {
        throw new UnsupportedOperationException("Cannot instantiate an abstract class.");
    }


    /**
     * Generates the source code for a capsule class from the template class (using the
     * `buildCapsule()` method; then saves the resulting source code to a file to be compiled later
     * (sometime after the current processor has finished).
     */
    void makeSourceFile()
    {
        String capsuleName = buildQualifiedCapsuleName();
        context.createJavaFile(capsuleName, buildCapsule());
    }

    abstract String buildCapsule();

    abstract String buildCapsuleName();

    String buildPackage() {
        return context.getPackageOf(template);
    }
 
    abstract String buildQualifiedCapsuleName();

    String buildCapsuleImports()
    {
        Set<String> imports = TypeCollector.collect(template);
        imports.addAll(getUniversalImports());

        String rv = "";
        for (String i : imports) {
            rv += "import " + i + ";\n";
        }
        return rv;
    }

    abstract String buildCapsuleDecl();

    abstract String buildCapsuleBody();
    
    /**
     * @return A string of all of the fields which the capsule needs to declare.
     */
    abstract String buildCapsuleFields();

    abstract String buildProcedure(ExecutableElement method);
<<<<<<< HEAD
    
    abstract String buildProcedureParameters(ExecutableElement method);

    abstract String buildArgsList(ExecutableElement method);

    abstract String buildParamDecl(VariableElement param);
    
    /**
     * In this default implementation, an empty set is always returned.
     * 
     * @return The set of imports which every capsule will need to import, where each import is
     * represented by a `String` of the fully qualified class name.
     */
    Set<String> getUniversalImports() {
        return new HashSet<String>();
    }
=======
>>>>>>> 96cc4b5b
}<|MERGE_RESOLUTION|>--- conflicted
+++ resolved
@@ -68,13 +68,6 @@
     abstract String buildCapsuleFields();
 
     abstract String buildProcedure(ExecutableElement method);
-<<<<<<< HEAD
-    
-    abstract String buildProcedureParameters(ExecutableElement method);
-
-    abstract String buildArgsList(ExecutableElement method);
-
-    abstract String buildParamDecl(VariableElement param);
     
     /**
      * In this default implementation, an empty set is always returned.
@@ -85,6 +78,4 @@
     Set<String> getUniversalImports() {
         return new HashSet<String>();
     }
-=======
->>>>>>> 96cc4b5b
 }