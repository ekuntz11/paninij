/*
 * This file is part of the Panini project at Iowa State University.
 *
 * The contents of this file are subject to the Mozilla Public License
 * Version 1.1 (the "License"); you may not use this file except in
 * compliance with the License. You may obtain a copy of the License at
 * http://www.mozilla.org/MPL/.
 *
 * Software distributed under the License is distributed on an "AS IS" basis,
 * WITHOUT WARRANTY OF ANY KIND, either express or implied. See the License
 * for the specific language governing rights and limitations under the
 * License.
 *
 * For more details and the latest version of this code please see
 * http://paninij.org
 *
 * Contributor(s): Dalton Mills, David Johnston, Trey Erenberger
 */
package org.paninij.apt;

import java.io.IOException;
import java.util.Set;

import javax.annotation.processing.AbstractProcessor;
import javax.annotation.processing.RoundEnvironment;
import javax.annotation.processing.SupportedAnnotationTypes;
import javax.annotation.processing.SupportedSourceVersion;
import javax.lang.model.SourceVersion;
import javax.lang.model.element.Element;
import javax.lang.model.element.Name;
import javax.lang.model.element.TypeElement;
import javax.lang.model.type.TypeMirror;
import javax.lang.model.util.Elements;
import javax.lang.model.util.Types;
import javax.tools.Diagnostic.Kind;
import javax.tools.JavaFileObject;

import org.paninij.apt.check.CapsuleChecker;
import org.paninij.apt.check.CapsuleTestChecker;
import org.paninij.apt.check.SignatureChecker;
import org.paninij.apt.util.SourceFile;
import org.paninij.lang.Capsule;
import org.paninij.lang.CapsuleTest;
import org.paninij.lang.Signature;
import org.paninij.model.CapsuleElement;
import org.paninij.model.Procedure;
import org.paninij.model.SignatureElement;


/**
 * Used as a service during compilation to make automatically-generated `.java` files from classes
 * annotated with one of the annotations in `org.paninij.lang`.
 */
@SupportedAnnotationTypes({ "org.paninij.lang.Capsule", "org.paninij.lang.Signature" })
@SupportedSourceVersion(SourceVersion.RELEASE_8)
public class PaniniProcessor extends AbstractProcessor
{
    RoundEnvironment roundEnv;

    public static Types typeUtils;

    @Override
    public boolean process(Set<? extends TypeElement> annotations, RoundEnvironment roundEnv)
    {
        this.roundEnv = roundEnv;
        typeUtils = this.getTypeUtils();

        MessageFactory messageFactory = new MessageFactory();
        SignatureFactory signatureFactory = new SignatureFactory();
        CapsuleFactory capsuleFactory = new CapsuleFactory();

        ThreadCapsuleProfileFactory threadCapsuleFactory = new ThreadCapsuleProfileFactory();

        for (Element elem : roundEnv.getElementsAnnotatedWith(Signature.class)) {
            if (SignatureChecker.check(this, elem)) {
                TypeElement template = (TypeElement) elem;
                org.paninij.model.Signature signature = SignatureElement.make(template);
                SourceFile source = signatureFactory.make(signature);
                this.createJavaFile(source);
            }
        }

        @SuppressWarnings("unchecked")
        Set<Element> toCapsule = (Set<Element>) roundEnv.getElementsAnnotatedWith(Capsule.class);
        toCapsule.addAll(roundEnv.getElementsAnnotatedWith(CapsuleTest.class));

<<<<<<< HEAD
        for (Element elem : annotated) {
=======
        for (Element elem : toCapsule)
        {
>>>>>>> a38f79e4
            if (CapsuleChecker.check(this, elem)) {

                TypeElement template = (TypeElement) elem;

                org.paninij.model.Capsule capsule = CapsuleElement.make(template);

                SourceFile src = capsuleFactory.make(capsule);
                this.createJavaFile(src);

//                MakeCapsule$Thread.make(this, template, capsule).makeSourceFile();
                src = threadCapsuleFactory.make(capsule);
                this.createJavaFile(src);

                // this could be a part of CapsuleGenerator
                for (Procedure procedure : capsule.getProcedures()) {
                    SourceFile source = messageFactory.make(procedure);
                    this.createJavaFile(source);
                }
            }
        }
        
        for (Element elem : roundEnv.getElementsAnnotatedWith(CapsuleTest.class))
        {
            if (CapsuleTestChecker.check(this, elem))
            {
                TypeElement template = (TypeElement) elem;
                org.paninij.model.Capsule capsule = CapsuleElement.make(template);
                MakeCapsuleTest.make(this, template).makeSourceFile();

                for (Procedure procedure : capsule.getProcedures()) {
                    SourceFile source = messageFactory.make(procedure);
                    this.createJavaFile(source);
                }
            }
        }

<<<<<<< HEAD
        this.roundEnv = null;
        return true;
=======
        this.roundEnv = null;  // Release reference, so that the `roundEnv` can be GC'd.
        return false;
>>>>>>> a38f79e4
    }


    void createJavaFile(SourceFile source) {
        if (source != null) {
            this.createJavaFile(source.filename, source.content);
        }
    }

    /**
     * @param cls The fully qualified name of the class that will go in the newly created file.
     * @param src The source to be put in the newly create java file.
     */
    void createJavaFile(String cls, String src) {
        try {
            JavaFileObject file = processingEnv.getFiler().createSourceFile(cls);
            file.openWriter().append(src).close();
        } catch (IOException e) {
            e.printStackTrace();
        }
    }

    String getPackageOf(TypeElement type) {
        Elements utils = processingEnv.getElementUtils();
        Name pkg = utils.getPackageOf(type).getQualifiedName();
        return pkg.toString();
    }

    String getPackageOf(TypeMirror type) {
        Types utils = processingEnv.getTypeUtils();
        return getPackageOf((TypeElement) utils.asElement(type));
    }

    public void note(String msg) {
        //processingEnv.getMessager().printMessage(Kind.NOTE, "--- " + msg);
        System.out.println("--- " + msg);
    }

    public void warning(String msg) {
        //processingEnv.getMessager().printMessage(Kind.WARNING, "~~~ " + msg);
        System.out.println("~~~ " + msg);
    }

    public void error(String msg) {
        processingEnv.getMessager().printMessage(Kind.ERROR, "!!! " + msg);
    }

    public Types getTypeUtils() {
        return processingEnv.getTypeUtils();
    }

    public Elements getElementUtils() {
        return processingEnv.getElementUtils();
    }
}<|MERGE_RESOLUTION|>--- conflicted
+++ resolved
@@ -84,12 +84,7 @@
         Set<Element> toCapsule = (Set<Element>) roundEnv.getElementsAnnotatedWith(Capsule.class);
         toCapsule.addAll(roundEnv.getElementsAnnotatedWith(CapsuleTest.class));
 
-<<<<<<< HEAD
-        for (Element elem : annotated) {
-=======
-        for (Element elem : toCapsule)
-        {
->>>>>>> a38f79e4
+        for (Element elem : toCapsule) {
             if (CapsuleChecker.check(this, elem)) {
 
                 TypeElement template = (TypeElement) elem;
@@ -110,7 +105,7 @@
                 }
             }
         }
-        
+
         for (Element elem : roundEnv.getElementsAnnotatedWith(CapsuleTest.class))
         {
             if (CapsuleTestChecker.check(this, elem))
@@ -126,13 +121,8 @@
             }
         }
 
-<<<<<<< HEAD
-        this.roundEnv = null;
-        return true;
-=======
         this.roundEnv = null;  // Release reference, so that the `roundEnv` can be GC'd.
         return false;
->>>>>>> a38f79e4
     }
 
 
