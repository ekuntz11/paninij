--- conflicted
+++ resolved
@@ -301,7 +301,6 @@
     protected void panini$initState() {
         // Do nothing.
     }
-<<<<<<< HEAD
 
     /**
      * Send a PANINI$CLOSE_LINK message to all reference capsules
@@ -310,8 +309,7 @@
         // Do nothing.
     }
 
-=======
-    
+
     /**
      * Returns an Object which can be explored to find all the state contained within the capsule.
      */
@@ -319,8 +317,7 @@
         // Do nothing.
         return null;
     }
-    
->>>>>>> f8ea27ee
+
     @Override
     public void panini$start()
     {
@@ -338,7 +335,6 @@
             } catch (InterruptedException e) { /* Do nothing: try again to join indefinitely. */ }
         }
     }
-<<<<<<< HEAD
 
     @Override
     public void panini$openLink() {
@@ -355,9 +351,6 @@
         if (panini$links == 0) panini$push(new SimpleMessage(PANINI$TERMINATE));
     }
 
-=======
-   
->>>>>>> f8ea27ee
     public Throwable panini$pollErrors() {
         return panini$errors.poll();
     }
