/*
 * This file is part of the Panini project at Iowa State University.
 *
 * The contents of this file are subject to the Mozilla Public License
 * Version 1.1 (the "License"); you may not use this file except in
 * compliance with the License. You may obtain a copy of the License at
 * http://www.mozilla.org/MPL/.
 *
 * Software distributed under the License is distributed on an "AS IS" basis,
 * WITHOUT WARRANTY OF ANY KIND, either express or implied. See the License
 * for the specific language governing rights and limitations under the
 * License.
 *
 * For more details and the latest version of this code please see
 * http://paninij.org
 *
 * Contributor(s): Dalton Mills, David Johnston, Trey Erenberger
 */
package org.paninij.apt;

import java.io.IOException;
import java.util.HashSet;
<<<<<<< HEAD
import java.util.Map;
=======
>>>>>>> 78382d8c
import java.util.Set;

import javax.annotation.processing.AbstractProcessor;
import javax.annotation.processing.ProcessingEnvironment;
import javax.annotation.processing.RoundEnvironment;
import javax.annotation.processing.SupportedAnnotationTypes;
import javax.annotation.processing.SupportedOptions;
import javax.annotation.processing.SupportedSourceVersion;
import javax.lang.model.SourceVersion;
import javax.lang.model.element.Element;
import javax.lang.model.element.Name;
import javax.lang.model.element.TypeElement;
import javax.lang.model.type.TypeMirror;
import javax.lang.model.util.Elements;
import javax.lang.model.util.Types;
import javax.tools.Diagnostic.Kind;
import javax.tools.JavaFileObject;

import org.paninij.apt.check.CapsuleChecker;
import org.paninij.apt.check.CapsuleTestChecker;
import org.paninij.apt.check.SignatureChecker;
import org.paninij.apt.util.SourceFile;
import org.paninij.lang.Capsule;
import org.paninij.lang.CapsuleTest;
import org.paninij.lang.Signature;
import org.paninij.model.CapsuleElement;
import org.paninij.model.Procedure;
import org.paninij.runtime.check.Panini$Ownership;
import org.paninij.model.SignatureElement;


/**
 * Used as a service during compilation to make automatically-generated `.java` files from classes
 * annotated with one of the annotations in `org.paninij.lang`.
 */
@SupportedAnnotationTypes({"org.paninij.lang.Capsule",
                           "org.paninij.lang.Signature",
                           "org.paninij.lang.CapsuleTester"})
@SupportedOptions({"ownership.check.method", "foo"})
@SupportedSourceVersion(SourceVersion.RELEASE_8)
public class PaniniProcessor extends AbstractProcessor
{
    RoundEnvironment roundEnv;
    Panini$Ownership.CheckMethod ownershipCheckMethod;
    
    @Override
    public void init(ProcessingEnvironment procEnv)
    {
        super.init(procEnv);
        initOptions(procEnv.getOptions());
    }
    

    protected void initOptions(Map<String, String> options)
    {
        note("Annotation Processor Options: " + options);
        initOwnershipCheckMethod(options);
    }
    
    protected void initOwnershipCheckMethod(Map<String, String> options)
    {
        String opt = options.get(Panini$Ownership.CheckMethod.getArgumentKey());
        if (opt == null)
        {
            ownershipCheckMethod = Panini$Ownership.CheckMethod.getDefault();
            note("No `ownership.check.method` annotation processor argument given. Using default.");
        } else {
            // Throws exception if `opt` is invalid:
            ownershipCheckMethod = Panini$Ownership.CheckMethod.fromString(opt);
        }
        note("Using ownership.check.method = " + ownershipCheckMethod);
    }


    @Override
    public boolean process(Set<? extends TypeElement> annotations, RoundEnvironment roundEnv)
    {
        this.roundEnv = roundEnv;

        // sets which contain models
        Set<org.paninij.model.Capsule> capsules = new HashSet<org.paninij.model.Capsule>();
        Set<org.paninij.model.Signature> signatures = new HashSet<org.paninij.model.Signature>();
        Set<org.paninij.model.Capsule> capsulesTests = new HashSet<org.paninij.model.Capsule>();

<<<<<<< HEAD
        for (Element elem : roundEnv.getElementsAnnotatedWith(Signature.class))
        {
=======
        // collect all Signature models
        for (Element elem : roundEnv.getElementsAnnotatedWith(Signature.class)) {
>>>>>>> 78382d8c
            if (SignatureChecker.check(this, elem)) {
                TypeElement template = (TypeElement) elem;
                signatures.add(SignatureElement.make(template));
            }
        }

        // collect all Capsule models
        for (Element elem : roundEnv.getElementsAnnotatedWith(Capsule.class)) {
            if (CapsuleChecker.check(this, elem)) {
                TypeElement template = (TypeElement) elem;
                capsules.add(CapsuleElement.make(template));
            }
        }

        // collect all CapsuleTest capsule models
        for (Element elem : roundEnv.getElementsAnnotatedWith(CapsuleTest.class)) {
            if (CapsuleTestChecker.check(this, elem)) {
                TypeElement template = (TypeElement) elem;
                capsules.add(CapsuleElement.make(template));
                capsulesTests.add(CapsuleElement.make(template));
            }
        }

        // artifact factories
        MessageFactory messageFactory = new MessageFactory();
        SignatureFactory signatureFactory = new SignatureFactory();
        CapsuleFactory capsuleFactory = new CapsuleFactory();
        CapsuleTestFactory capsuleTestFactory = new CapsuleTestFactory();
        ThreadCapsuleProfileFactory threadCapsuleFactory = new ThreadCapsuleProfileFactory();

        // generate artifacts from signature model
        for (org.paninij.model.Signature signature : signatures) {
            // generate Messages
            for (Procedure procedure : signature.getProcedures()) {
                this.createJavaFile(messageFactory.make(procedure));
            }

            // generate signature
            this.createJavaFile(signatureFactory.make(signature));
        }

        // generate capsule artifacts
        for (org.paninij.model.Capsule capsule : capsules) {
            // generate Messages
            for (Procedure procedure : capsule.getProcedures()) {
                this.createJavaFile(messageFactory.make(procedure));
            }

            // generate capsule interface
            this.createJavaFile(capsuleFactory.make(capsule));

            // generate capsule thread profile
            this.createJavaFile(threadCapsuleFactory.make(capsule));

            // TODO generate other capsule profiles
        }

        // generate capsule test artifacts
        for (org.paninij.model.Capsule capsule : capsulesTests) {
            // generate Messages
            for (Procedure procedure : capsule.getProcedures()) {
                this.createJavaFile(messageFactory.make(procedure));
            }

            // generate capsule test artifact
            this.createJavaFile(capsuleTestFactory.make(capsule));
        }

        this.roundEnv = null;  // Release reference, so that the `roundEnv` can potentially be GC'd.
        return false;
    }


    void createJavaFile(SourceFile source) {
        if (source != null) {
            this.createJavaFile(source.filename, source.content);
        }
    }

    /**
     * @param cls The fully qualified name of the class that will go in the newly created file.
     * @param src The source to be put in the newly create java file.
     */
    void createJavaFile(String cls, String src) {
        try {
            JavaFileObject file = processingEnv.getFiler().createSourceFile(cls);
            file.openWriter().append(src).close();
        } catch (IOException e) {
            e.printStackTrace();
        }
    }

    String getPackageOf(TypeElement type) {
        Elements utils = processingEnv.getElementUtils();
        Name pkg = utils.getPackageOf(type).getQualifiedName();
        return pkg.toString();
    }

    String getPackageOf(TypeMirror type) {
        Types utils = processingEnv.getTypeUtils();
        return getPackageOf((TypeElement) utils.asElement(type));
    }

    public void note(String msg) {
        //processingEnv.getMessager().printMessage(Kind.NOTE, "--- " + msg);
        System.out.println("--- " + msg);
    }

    public void warning(String msg) {
        //processingEnv.getMessager().printMessage(Kind.WARNING, "~~~ " + msg);
        System.out.println("~~~ " + msg);
    }

    public void error(String msg) {
        processingEnv.getMessager().printMessage(Kind.ERROR, "!!! " + msg);
    }

    public Types getTypeUtils() {
        return processingEnv.getTypeUtils();
    }

    public Elements getElementUtils() {
        return processingEnv.getElementUtils();
    }
}<|MERGE_RESOLUTION|>--- conflicted
+++ resolved
@@ -20,10 +20,7 @@
 
 import java.io.IOException;
 import java.util.HashSet;
-<<<<<<< HEAD
 import java.util.Map;
-=======
->>>>>>> 78382d8c
 import java.util.Set;
 
 import javax.annotation.processing.AbstractProcessor;
@@ -66,16 +63,17 @@
 @SupportedSourceVersion(SourceVersion.RELEASE_8)
 public class PaniniProcessor extends AbstractProcessor
 {
+    // Annotation processor options (i.e. `-A` arguments):
+    public static Panini$Ownership.CheckMethod ownershipCheckMethod;
+    
     RoundEnvironment roundEnv;
-    Panini$Ownership.CheckMethod ownershipCheckMethod;
-    
+
     @Override
     public void init(ProcessingEnvironment procEnv)
     {
         super.init(procEnv);
         initOptions(procEnv.getOptions());
     }
-    
 
     protected void initOptions(Map<String, String> options)
     {
@@ -108,13 +106,8 @@
         Set<org.paninij.model.Signature> signatures = new HashSet<org.paninij.model.Signature>();
         Set<org.paninij.model.Capsule> capsulesTests = new HashSet<org.paninij.model.Capsule>();
 
-<<<<<<< HEAD
-        for (Element elem : roundEnv.getElementsAnnotatedWith(Signature.class))
-        {
-=======
         // collect all Signature models
         for (Element elem : roundEnv.getElementsAnnotatedWith(Signature.class)) {
->>>>>>> 78382d8c
             if (SignatureChecker.check(this, elem)) {
                 TypeElement template = (TypeElement) elem;
                 signatures.add(SignatureElement.make(template));
@@ -184,6 +177,8 @@
         }
 
         this.roundEnv = null;  // Release reference, so that the `roundEnv` can potentially be GC'd.
+        note("Finished a round of processing.");
+
         return false;
     }
 
