/*******************************************************************************
 * This file is part of the Panini project at Iowa State University.
 *
 * @PaniniJ is free software: you can redistribute it and/or modify
 * it under the terms of the GNU General Public License as published by
 * the Free Software Foundation, either version 2 of the License, or
 * (at your option) any later version.
 *
 * @PaniniJ is distributed in the hope that it will be useful,
 * but WITHOUT ANY WARRANTY; without even the implied warranty of
 * MERCHANTABILITY or FITNESS FOR A PARTICULAR PURPOSE.  See the
 * GNU General Public License for more details.
 *
 * You should have received a copy of the GNU General Public License
 * along with @PaniniJ.  If not, see <http://www.gnu.org/licenses/>.
 *
 * For more details and the latest version of this code please see
 * http://paninij.org
 *
 * Contributors:
 * 	Dr. Hridesh Rajan,
 * 	Dalton Mills,
 * 	David Johnston,
 * 	Trey Erenberger
 *******************************************************************************/
package org.paninij.proc.check.core;

import static java.text.MessageFormat.format;

import static javax.lang.model.element.ElementKind.METHOD;

import static javax.lang.model.type.TypeKind.VOID;
import static org.paninij.proc.check.Check.Result.OK;
import static org.paninij.proc.check.Check.Result.error;

import java.lang.annotation.Annotation;
import java.util.Set;

import javax.annotation.processing.ProcessingEnvironment;
import javax.lang.model.element.Element;
import javax.lang.model.element.ExecutableElement;
import javax.lang.model.element.Modifier;
import javax.lang.model.element.TypeElement;
import javax.lang.model.type.TypeKind;

import org.paninij.lang.Block;
import org.paninij.lang.Duck;
import org.paninij.lang.Future;
import org.paninij.proc.check.duckability.DuckabilityChecks;

/**
 * Checks that the PaniniJ annotations on procedures (e.g. {@link Duck @Duck},
 * {@link Future @Future}, and {@link Block @Block}) are valid.
 *
 * There are a few ways in which a procedure annotation is invalid. Primarily, a procedure
 * annotation is invalid if it has an {@link Duck @Duck} annotation (either explicitly or implied),
 * but the return type is unduckable. An instance of `DuckabilityChecks` is used to check the
 * duckability of the return types of all `@Duck` procedures of a given capsule core or
 * signature core.
 */
public class CheckProcAnnotations implements CoreCheck
{
    private final DuckabilityChecks checker;

    public CheckProcAnnotations(ProcessingEnvironment procEnv) {
        this.checker = new DuckabilityChecks(procEnv);
    }

    @Override
    public Result checkCore(TypeElement core, CoreKind coreKind) {
        for (Element member : core.getEnclosedElements()) {
            if (isUnannotatedVoidProcedure(member)) {
                continue; // This kind of procedure is ok, so skip the duckability check on it.
            }

            // Check if procedure contains multiple annotations
            String error = multipleProcAnnotations(member);
            if (error != null) {
                return error(error, CheckProcAnnotations.class, member);
            }

            // Check the duckability of a procedure's return type if that procedure is
            // either
            // explicitly or implicitly an `@Duck` procedure:
            if (isDuckProcedure(member)) {
                Result result = checker.checkDuckability(((ExecutableElement) member).getReturnType());
                if (!result.ok()) {
                    String err = "A {0} core has a procedure whose return type cannot be " + "ducked. {1}";
                    err = format(err, coreKind, result.errMsg());
                    return error(err, CheckProcAnnotations.class, member);
                }
            }

        }
        return OK;
    }

    /**
     * Indicates whether a member has both a Duck and Block, Block and Future, or
     * Duck and Future annotations.
     * 
     * @param member
     *            Member to check.
     * @return String with either error message or empty string (null).
     */
    private static String multipleProcAnnotations(Element member) {
        String err = null;
        if (isMethod(member)) {
            // check if '@Duck' procedure is also annotated as a '@Future' procedure
            if (hasAnnotation(member, Future.class) && hasAnnotation(member, Duck.class)) {
               err = "A procedure cannot be annotated with both '@Duck' and '@Future'.";
               return err;
            }
            // check if '@Duck' procedure is also annotated as a '@Block' procedure
            if (hasAnnotation(member, Block.class) && hasAnnotation(member, Duck.class)) {
                err = "A procedure cannot be annotated with both '@Duck' and '@Block'.";
                return err;
            }
            // check if '@Block' procedure is also annotated as a '@Future' procedure
            if (hasAnnotation(member, Block.class) && hasAnnotation(member, Future.class)) {
                err = "A procedure cannot be annotated with both '@Block' and '@Future'.";
                return err;
            }
        }

        return err;
    }

    /**
     * Indicates whether a member has none of the PaniniJ procedure annotations and
     * it returns `void`.
     */
    private static boolean isUnannotatedVoidProcedure(Element member) {
        if (member.getKind() != METHOD) {
            return false;
        }
        ExecutableElement method = (ExecutableElement) member;
        Set<Modifier> modifiers = method.getModifiers();
        if (modifiers.contains(Modifier.STATIC) || modifiers.contains(Modifier.PRIVATE)) {
            return true;
        }
        return method.getReturnType().getKind() == VOID
                && !isDecl(method)
                && !hasAnnotation(method, Duck.class)
                && !hasAnnotation(method, Future.class)
                && !hasAnnotation(method, Block.class);
    }

    /**
     * Indicates whether a member is either explicitly or implicitly a
     * {@link Duck @Duck} procedure.
     */
    private static boolean isDuckProcedure(Element member) {
        if (member.getKind() != METHOD) {
            return false;
        }
<<<<<<< HEAD

        return !isDecl(member)
                && !hasAnnotation(member, Future.class)
                && !hasAnnotation(member, Block.class);
    }

    private static boolean isMethod(Element member) {
        return (member.getKind() == METHOD);
=======
        Set<Modifier> modifiers = ((ExecutableElement) member).getModifiers();

        return !isDecl(member)
                && !modifiers.contains(Modifier.STATIC)
                && !modifiers.contains(Modifier.PRIVATE);
    }

    private static boolean isMethod(Element member) {
        return (member.getKind() != METHOD);
>>>>>>> a7fd698a
    }

    private static boolean isDecl(Element member) {
        return isDeclName(member.getSimpleName().toString());
    }

    private static boolean isDeclName(String memberName) {
        return memberName.equals("init")
                || memberName.equals("design")
                || memberName.equals("run");
    }

    private static <A extends Annotation> boolean hasAnnotation(Element elem, Class<A> anno) {
        return elem.getAnnotation(anno) != null;
    }
}<|MERGE_RESOLUTION|>--- conflicted
+++ resolved
@@ -154,30 +154,18 @@
         if (member.getKind() != METHOD) {
             return false;
         }
-<<<<<<< HEAD
 
         return !isDecl(member)
                 && !hasAnnotation(member, Future.class)
                 && !hasAnnotation(member, Block.class);
     }
 
+    private static boolean isDecl(Element member) {
+        return isDeclName(member.getSimpleName().toString());
+    }
+    
     private static boolean isMethod(Element member) {
         return (member.getKind() == METHOD);
-=======
-        Set<Modifier> modifiers = ((ExecutableElement) member).getModifiers();
-
-        return !isDecl(member)
-                && !modifiers.contains(Modifier.STATIC)
-                && !modifiers.contains(Modifier.PRIVATE);
-    }
-
-    private static boolean isMethod(Element member) {
-        return (member.getKind() != METHOD);
->>>>>>> a7fd698a
-    }
-
-    private static boolean isDecl(Element member) {
-        return isDeclName(member.getSimpleName().toString());
     }
 
     private static boolean isDeclName(String memberName) {
